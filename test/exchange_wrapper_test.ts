import 'mocha';
import * as _ from 'lodash';
import * as chai from 'chai';
import * as Web3 from 'web3';
import * as BigNumber from 'bignumber.js';
import * as dirtyChai from 'dirty-chai';
import ChaiBigNumber = require('chai-bignumber');
import promisify = require('es6-promisify');
import {web3Factory} from './utils/web3_factory';
import {ZeroEx} from '../src/0x.js';
import {BlockchainLifecycle} from './utils/blockchain_lifecycle';
import {orderFactory} from './utils/order_factory';
import {FillOrderValidationErrs, Token, SignedOrder} from '../src/types';
import {FillScenarios} from './utils/fill_scenarios';

chai.use(dirtyChai);
chai.use(ChaiBigNumber());
const expect = chai.expect;
const blockchainLifecycle = new BlockchainLifecycle();

const NON_EXISTENT_ORDER_HASH = '0x79370342234e7acd6bbeac335bd3bb1d368383294b64b8160a00f4060e4d3777';

describe('ExchangeWrapper', () => {
    let zeroEx: ZeroEx;
    let userAddresses: string[];
    let web3: Web3;
    let tokens: Token[];
    let fillScenarios: FillScenarios;
    before(async () => {
        web3 = web3Factory.create();
        zeroEx = new ZeroEx(web3);
        userAddresses = await promisify(web3.eth.getAccounts)();
        tokens = await zeroEx.tokenRegistry.getTokensAsync();
        fillScenarios = new FillScenarios(zeroEx, userAddresses, tokens);
    });
    beforeEach(async () => {
        await blockchainLifecycle.startAsync();
    });
    afterEach(async () => {
        await blockchainLifecycle.revertAsync();
    });
    describe('#isValidSignatureAsync', () => {
        // The Exchange smart contract `isValidSignature` method only validates orderHashes and assumes
        // the length of the data is exactly 32 bytes. Thus for these tests, we use data of this size.
        const dataHex = '0x6927e990021d23b1eb7b8789f6a6feaf98fe104bb0cf8259421b79f9a34222b0';
        const signature = {
            v: 27,
            r: '0x61a3ed31b43c8780e905a260a35faefcc527be7516aa11c0256729b5b351bc33',
            s: '0x40349190569279751135161d22529dc25add4f6069af05be04cacbda2ace2254',
        };
        const address = '0x5409ed021d9299bf6814279a6a1411a7e866a631';
        describe('should throw if passed a malformed signature', () => {
            it('malformed v', async () => {
                const malformedSignature = {
                    v: 34,
                    r: signature.r,
                    s: signature.s,
                };
                return expect(zeroEx.exchange.isValidSignatureAsync(dataHex, malformedSignature, address))
                    .to.be.rejected();
            });
            it('r lacks 0x prefix', async () => {
                const malformedR = signature.r.replace('0x', '');
                const malformedSignature = {
                    v: signature.v,
                    r: malformedR,
                    s: signature.s,
                };
                return expect(zeroEx.exchange.isValidSignatureAsync(dataHex, malformedSignature, address))
                    .to.be.rejected();
            });
            it('r is too short', async () => {
                const malformedR = signature.r.substr(10);
                const malformedSignature = {
                    v: signature.v,
                    r: malformedR,
                    s: signature.s.replace('0', 'z'),
                };
                return expect(zeroEx.exchange.isValidSignatureAsync(dataHex, malformedSignature, address))
                    .to.be.rejected();
            });
            it('s is not hex', async () => {
                const malformedS = signature.s.replace('0', 'z');
                const malformedSignature = {
                    v: signature.v,
                    r: signature.r,
                    s: malformedS,
                };
                return expect(zeroEx.exchange.isValidSignatureAsync(dataHex, malformedSignature, address))
                    .to.be.rejected();
            });
        });
        it('should return false if the data doesn\'t pertain to the signature & address', async () => {
            const isValid = await zeroEx.exchange.isValidSignatureAsync('0x0', signature, address);
            expect(isValid).to.be.false();
        });
        it('should return false if the address doesn\'t pertain to the signature & dataHex', async () => {
            const validUnrelatedAddress = '0x8b0292B11a196601eD2ce54B665CaFEca0347D42';
            const isValid = await zeroEx.exchange.isValidSignatureAsync(dataHex, signature, validUnrelatedAddress);
            expect(isValid).to.be.false();
        });
        it('should return false if the signature doesn\'t pertain to the dataHex & address', async () => {
            const wrongSignature = {...signature, v: 28};
            const isValid = await zeroEx.exchange.isValidSignatureAsync(dataHex, wrongSignature, address);
            expect(isValid).to.be.false();
        });
        it('should return true if the signature does pertain to the dataHex & address', async () => {
            const isValid = await zeroEx.exchange.isValidSignatureAsync(dataHex, signature, address);
            expect(isValid).to.be.true();
        });
    });
    describe('#fillOrderAsync', () => {
        let makerTokenAddress: string;
        let takerTokenAddress: string;
<<<<<<< HEAD
=======
        let fillScenarios: FillScenarios;
        let coinBase: string;
        let makerAddress: string;
>>>>>>> 9d9b6f7c
        let takerAddress: string;
        const fillTakerAmountInBaseUnits = new BigNumber(5);
        const shouldCheckTransfer = false;
        before('fetch tokens', async () => {
<<<<<<< HEAD
            takerAddress = userAddresses[1];
=======
            [coinBase, makerAddress, takerAddress] = userAddresses;
            tokens = await zeroEx.tokenRegistry.getTokensAsync();
>>>>>>> 9d9b6f7c
            const [makerToken, takerToken] = tokens;
            makerTokenAddress = makerToken.address;
            takerTokenAddress = takerToken.address;
        });
        afterEach('reset default account', () => {
            zeroEx.setTransactionSenderAccount(userAddresses[0]);
        });
        describe('failed fills', () => {
            it('should throw when the fill amount is zero', async () => {
                const fillableAmount = new BigNumber(5);
                const signedOrder = await fillScenarios.createAFillableSignedOrderAsync(
                    makerTokenAddress, takerTokenAddress, makerAddress, takerAddress, fillableAmount,
                );
                const zeroFillAmount = new BigNumber(0);
                zeroEx.setTransactionSenderAccount(takerAddress);
                return expect(zeroEx.exchange.fillOrderAsync(
                    signedOrder, zeroFillAmount, shouldCheckTransfer,
                )).to.be.rejectedWith(FillOrderValidationErrs.FILL_AMOUNT_IS_ZERO);
            });
            it('should throw when sender is not a taker', async () => {
                const fillableAmount = new BigNumber(5);
                const signedOrder = await fillScenarios.createAFillableSignedOrderAsync(
                    makerTokenAddress, takerTokenAddress, makerAddress, takerAddress, fillableAmount,
                );
                return expect(zeroEx.exchange.fillOrderAsync(
                    signedOrder, fillTakerAmountInBaseUnits, shouldCheckTransfer,
                )).to.be.rejectedWith(FillOrderValidationErrs.NOT_A_TAKER);
            });
            it('should throw when order is expired', async () => {
                const expirationInPast = new BigNumber(42);
                const fillableAmount = new BigNumber(5);
                const signedOrder = await fillScenarios.createAFillableSignedOrderAsync(
                    makerTokenAddress, takerTokenAddress, makerAddress, takerAddress, fillableAmount, expirationInPast,
                );
                zeroEx.setTransactionSenderAccount(takerAddress);
                return expect(zeroEx.exchange.fillOrderAsync(
                    signedOrder, fillTakerAmountInBaseUnits, shouldCheckTransfer,
                )).to.be.rejectedWith(FillOrderValidationErrs.EXPIRED);
            });
            it('should throw when taker balance is less than fill amount', async () => {
                const fillableAmount = new BigNumber(5);
                const signedOrder = await fillScenarios.createAFillableSignedOrderAsync(
                    makerTokenAddress, takerTokenAddress, makerAddress, takerAddress, fillableAmount,
                );
                zeroEx.setTransactionSenderAccount(takerAddress);
                const moreThanTheBalance = new BigNumber(6);
                return expect(zeroEx.exchange.fillOrderAsync(
                    signedOrder, moreThanTheBalance, shouldCheckTransfer,
                )).to.be.rejectedWith(FillOrderValidationErrs.NOT_ENOUGH_TAKER_BALANCE);
            });
            it('should throw when taker allowance is less than fill amount', async () => {
                const fillableAmount = new BigNumber(5);
                const signedOrder = await fillScenarios.createAFillableSignedOrderAsync(
                    makerTokenAddress, takerTokenAddress, makerAddress, takerAddress, fillableAmount,
                );
                const newAllowanceWhichIsLessThanFillAmount = fillTakerAmountInBaseUnits.minus(1);
                await zeroEx.token.setProxyAllowanceAsync(takerTokenAddress, takerAddress,
                                                    newAllowanceWhichIsLessThanFillAmount);
                zeroEx.setTransactionSenderAccount(takerAddress);
                return expect(zeroEx.exchange.fillOrderAsync(
                    signedOrder, fillTakerAmountInBaseUnits, shouldCheckTransfer,
                )).to.be.rejectedWith(FillOrderValidationErrs.NOT_ENOUGH_TAKER_ALLOWANCE);
            });
        });
        describe('successful fills', () => {
            it('should fill the valid order', async () => {
                const fillableAmount = new BigNumber(5);
                const signedOrder = await fillScenarios.createAFillableSignedOrderAsync(
                    makerTokenAddress, takerTokenAddress, makerAddress, takerAddress, fillableAmount,
                );

                expect(await zeroEx.token.getBalanceAsync(makerTokenAddress, makerAddress))
                    .to.be.bignumber.equal(fillableAmount);
                expect(await zeroEx.token.getBalanceAsync(takerTokenAddress, makerAddress))
                    .to.be.bignumber.equal(0);
                expect(await zeroEx.token.getBalanceAsync(makerTokenAddress, takerAddress))
                    .to.be.bignumber.equal(0);
                expect(await zeroEx.token.getBalanceAsync(takerTokenAddress, takerAddress))
                    .to.be.bignumber.equal(fillableAmount);
                zeroEx.setTransactionSenderAccount(takerAddress);
                await zeroEx.exchange.fillOrderAsync(signedOrder, fillTakerAmountInBaseUnits, shouldCheckTransfer);
                expect(await zeroEx.token.getBalanceAsync(makerTokenAddress, makerAddress))
                    .to.be.bignumber.equal(fillableAmount.minus(fillTakerAmountInBaseUnits));
                expect(await zeroEx.token.getBalanceAsync(takerTokenAddress, makerAddress))
                    .to.be.bignumber.equal(fillTakerAmountInBaseUnits);
                expect(await zeroEx.token.getBalanceAsync(makerTokenAddress, takerAddress))
                    .to.be.bignumber.equal(fillTakerAmountInBaseUnits);
                expect(await zeroEx.token.getBalanceAsync(takerTokenAddress, takerAddress))
                    .to.be.bignumber.equal(fillableAmount.minus(fillTakerAmountInBaseUnits));
            });
            it('should partially fill the valid order', async () => {
                const fillableAmount = new BigNumber(5);
                const signedOrder = await fillScenarios.createAFillableSignedOrderAsync(
                    makerTokenAddress, takerTokenAddress, makerAddress, takerAddress, fillableAmount,
                );
                const partialFillAmount = new BigNumber(3);
                zeroEx.setTransactionSenderAccount(takerAddress);
                await zeroEx.exchange.fillOrderAsync(signedOrder, partialFillAmount, shouldCheckTransfer);
                expect(await zeroEx.token.getBalanceAsync(makerTokenAddress, makerAddress))
                    .to.be.bignumber.equal(fillableAmount.minus(partialFillAmount));
                expect(await zeroEx.token.getBalanceAsync(takerTokenAddress, makerAddress))
                    .to.be.bignumber.equal(partialFillAmount);
                expect(await zeroEx.token.getBalanceAsync(makerTokenAddress, takerAddress))
                    .to.be.bignumber.equal(partialFillAmount);
                expect(await zeroEx.token.getBalanceAsync(takerTokenAddress, takerAddress))
                    .to.be.bignumber.equal(fillableAmount.minus(partialFillAmount));
            });
        });
    });
    describe('tests that require partially filled order', () => {
        let makerTokenAddress: string;
        let takerTokenAddress: string;
        let takerAddress: string;
        let fillableAmount: BigNumber.BigNumber;
        let partialFillAmount: BigNumber.BigNumber;
        let signedOrder: SignedOrder;
        before(() => {
            takerAddress = userAddresses[1];
            const [makerToken, takerToken] = tokens;
            makerTokenAddress = makerToken.address;
            takerTokenAddress = takerToken.address;
        });
        beforeEach(async () => {
            fillableAmount = new BigNumber(5);
            partialFillAmount = new BigNumber(2);
            signedOrder = await fillScenarios.createPartiallyFilledSignedOrderAsync(
                makerTokenAddress, takerTokenAddress, takerAddress, fillableAmount, partialFillAmount,
            );
        });
        describe('#getUnavailableTakerAmountAsync', () => {
            it ('should throw if passed an invalid orderHash', async () => {
                const invalidOrderHashHex = '0x123';
                expect(zeroEx.exchange.getUnavailableTakerAmountAsync(invalidOrderHashHex)).to.be.rejected();
            });
            it ('should return zero if passed a valid but non-existent orderHash', async () => {
                const unavailableValueT = await zeroEx.exchange.getUnavailableTakerAmountAsync(NON_EXISTENT_ORDER_HASH);
                expect(unavailableValueT).to.be.bignumber.equal(0);
            });
            it ('should return the unavailableValueT for a valid and partially filled orderHash', async () => {
                const orderHash = await zeroEx.getOrderHashHexAsync(signedOrder);
                const unavailableValueT = await zeroEx.exchange.getUnavailableTakerAmountAsync(orderHash);
                expect(unavailableValueT).to.be.bignumber.equal(partialFillAmount);
            });
        });
        describe('#getFilledTakerAmountAsync', () => {
            it ('should throw if passed an invalid orderHash', async () => {
                const invalidOrderHashHex = '0x123';
                expect(zeroEx.exchange.getFilledTakerAmountAsync(invalidOrderHashHex)).to.be.rejected();
            });
            it ('should return zero if passed a valid but non-existent orderHash', async () => {
                const filledValueT = await zeroEx.exchange.getFilledTakerAmountAsync(NON_EXISTENT_ORDER_HASH);
                expect(filledValueT).to.be.bignumber.equal(0);
            });
            it ('should return the filledValueT for a valid and partially filled orderHash', async () => {
                const orderHash = await zeroEx.getOrderHashHexAsync(signedOrder);
                const filledValueT = await zeroEx.exchange.getFilledTakerAmountAsync(orderHash);
                expect(filledValueT).to.be.bignumber.equal(partialFillAmount);
            });
        });
        describe('#getCanceledTakerAmountAsync', () => {
            it ('should throw if passed an invalid orderHash', async () => {
                const invalidOrderHashHex = '0x123';
                expect(zeroEx.exchange.getCanceledTakerAmountAsync(invalidOrderHashHex)).to.be.rejected();
            });
            it ('should return zero if passed a valid but non-existent orderHash', async () => {
                const cancelledValueT = await zeroEx.exchange.getCanceledTakerAmountAsync(NON_EXISTENT_ORDER_HASH);
                expect(cancelledValueT).to.be.bignumber.equal(0);
            });
            it ('should return the cancelledValueT for a valid and partially filled orderHash', async () => {
                const orderHash = await zeroEx.getOrderHashHexAsync(signedOrder);
                const cancelledValueT = await zeroEx.exchange.getCanceledTakerAmountAsync(orderHash);
                expect(cancelledValueT).to.be.bignumber.equal(0);
            });
        });
    });
});<|MERGE_RESOLUTION|>--- conflicted
+++ resolved
@@ -112,22 +112,13 @@
     describe('#fillOrderAsync', () => {
         let makerTokenAddress: string;
         let takerTokenAddress: string;
-<<<<<<< HEAD
-=======
-        let fillScenarios: FillScenarios;
         let coinBase: string;
         let makerAddress: string;
->>>>>>> 9d9b6f7c
         let takerAddress: string;
         const fillTakerAmountInBaseUnits = new BigNumber(5);
         const shouldCheckTransfer = false;
         before('fetch tokens', async () => {
-<<<<<<< HEAD
-            takerAddress = userAddresses[1];
-=======
             [coinBase, makerAddress, takerAddress] = userAddresses;
-            tokens = await zeroEx.tokenRegistry.getTokensAsync();
->>>>>>> 9d9b6f7c
             const [makerToken, takerToken] = tokens;
             makerTokenAddress = makerToken.address;
             takerTokenAddress = takerToken.address;
