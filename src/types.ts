import * as _ from 'lodash';

// Utility function to create a K:V from a list of strings
// Adapted from: https://basarat.gitbooks.io/typescript/content/docs/types/literal-types.html
function strEnum(values: string[]): {[key: string]: string} {
    return _.reduce(values, (result, key) => {
        result[key] = key;
        return result;
    }, Object.create(null));
}

export const ZeroExError = strEnum([
    'CONTRACT_DOES_NOT_EXIST',
    'UNHANDLED_ERROR',
    'USER_HAS_NO_ASSOCIATED_ADDRESSES',
    'INVALID_SIGNATURE',
    'CONTRACT_NOT_DEPLOYED_ON_NETWORK',
    'ZRX_NOT_IN_TOKEN_REGISTRY',
    'INSUFFICIENT_ALLOWANCE_FOR_TRANSFER',
    'INSUFFICIENT_BALANCE_FOR_TRANSFER',
]);
export type ZeroExError = keyof typeof ZeroExError;

/**
 * Elliptic Curve signature
 */
export interface ECSignature {
    v: number;
    r: string;
    s: string;
}

export type OrderAddresses = [string, string, string, string, string];

export type OrderValues = [BigNumber.BigNumber, BigNumber.BigNumber, BigNumber.BigNumber,
                           BigNumber.BigNumber, BigNumber.BigNumber, BigNumber.BigNumber];

export type EventCallbackAsync = (err: Error, event: ContractEvent) => Promise<void>;
export type EventCallbackSync = (err: Error, event: ContractEvent) => void;
export type EventCallback = EventCallbackSync|EventCallbackAsync;
export interface ContractEventObj {
    watch: (eventWatch: EventCallback) => void;
    stopWatching: () => void;
}
export type CreateContractEvent = (indexFilterValues: IndexFilterValues,
                                   subscriptionOpts: SubscriptionOpts) => ContractEventObj;
export interface ExchangeContract extends ContractInstance {
    isValidSignature: {
        call: (signerAddressHex: string, dataHex: string, v: number, r: string, s: string,
               txOpts?: TxOpts) => Promise<boolean>;
    };
    LogFill: CreateContractEvent;
    LogCancel: CreateContractEvent;
    LogError: CreateContractEvent;
    ZRX: {
        call: () => Promise<string>;
    };
    getUnavailableValueT: {
        call: (orderHash: string) => BigNumber.BigNumber;
    };
    isRoundingError: {
        call: (takerTokenAmount: BigNumber.BigNumber, fillTakerAmount: BigNumber.BigNumber,
               makerTokenAmount: BigNumber.BigNumber, txOpts?: TxOpts) => Promise<boolean>;
    };
    fill: {
        (orderAddresses: OrderAddresses, orderValues: OrderValues, fillAmount: BigNumber.BigNumber,
         shouldCheckTransfer: boolean, v: number, r: string, s: string, txOpts?: TxOpts): ContractResponse;
        estimateGas: (orderAddresses: OrderAddresses, orderValues: OrderValues, fillAmount: BigNumber.BigNumber,
                      shouldCheckTransfer: boolean, v: number, r: string, s: string, txOpts?: TxOpts) => number;
    };
    cancel: {
        (orderAddresses: OrderAddresses, orderValues: OrderValues, cancelAmount: BigNumber.BigNumber,
         txOpts?: TxOpts): ContractResponse;
        estimateGas: (orderAddresses: OrderAddresses, orderValues: OrderValues, cancelAmount: BigNumber.BigNumber,
                      txOpts?: TxOpts) => number;
    };
<<<<<<< HEAD
    batchCancel: {
        (orderAddresses: OrderAddresses[], orderValues: OrderValues[], cancelAmount: BigNumber.BigNumber[],
         txOpts?: TxOpts): ContractResponse;
        estimateGas: (orderAddresses: OrderAddresses[], orderValues: OrderValues[], cancelAmount: BigNumber.BigNumber[],
                      txOpts?: TxOpts) => number;
=======
    fillOrKill: {
        (orderAddresses: OrderAddresses, orderValues: OrderValues, fillAmount: BigNumber.BigNumber,
         v: number, r: string, s: string, txOpts?: TxOpts): ContractResponse;
        estimateGas: (orderAddresses: OrderAddresses, orderValues: OrderValues, fillAmount: BigNumber.BigNumber,
                      v: number, r: string, s: string, txOpts?: TxOpts) => number;
>>>>>>> 834b28bf
    };
    filled: {
        call: (orderHash: string) => BigNumber.BigNumber;
    };
    cancelled: {
        call: (orderHash: string) => BigNumber.BigNumber;
    };
    getOrderHash: {
        call: (orderAddresses: OrderAddresses, orderValues: OrderValues) => string;
    };
}

export interface TokenContract extends ContractInstance {
    balanceOf: {
        call: (address: string) => Promise<BigNumber.BigNumber>;
    };
    allowance: {
        call: (ownerAddress: string, allowedAddress: string) => Promise<BigNumber.BigNumber>;
    };
    transfer: (toAddress: string, amountInBaseUnits: BigNumber.BigNumber, txOpts?: TxOpts) => Promise<boolean>;
    transferFrom: (fromAddress: string, toAddress: string, amountInBaseUnits: BigNumber.BigNumber,
                   txOpts?: TxOpts) => Promise<boolean>;
    approve: (proxyAddress: string, amountInBaseUnits: BigNumber.BigNumber, txOpts?: TxOpts) => void;
}

export interface TokenRegistryContract extends ContractInstance {
    getTokenMetaData: {
        call: (address: string) => Promise<TokenMetadata>;
    };
    getTokenAddresses: {
        call: () => Promise<string[]>;
    };
}

export const SolidityTypes = strEnum([
    'address',
    'uint256',
]);
export type SolidityTypes = keyof typeof SolidityTypes;

export enum ExchangeContractErrCodes {
    ERROR_FILL_EXPIRED, // Order has already expired
    ERROR_FILL_NO_VALUE, // Order has already been fully filled or cancelled
    ERROR_FILL_TRUNCATION, // Rounding error too large
    ERROR_FILL_BALANCE_ALLOWANCE, // Insufficient balance or allowance for token transfer
    ERROR_CANCEL_EXPIRED, // Order has already expired
    ERROR_CANCEL_NO_VALUE, // Order has already been fully filled or cancelled
}

export const ExchangeContractErrs = strEnum([
    'ORDER_FILL_EXPIRED',
    'ORDER_CANCEL_EXPIRED',
    'ORDER_CANCEL_AMOUNT_ZERO',
    'ORDER_ALREADY_CANCELLED_OR_FILLED',
    'ORDER_REMAINING_FILL_AMOUNT_ZERO',
    'ORDER_FILL_ROUNDING_ERROR',
    'FILL_BALANCE_ALLOWANCE_ERROR',
    'INSUFFICIENT_TAKER_BALANCE',
    'INSUFFICIENT_TAKER_ALLOWANCE',
    'INSUFFICIENT_MAKER_BALANCE',
    'INSUFFICIENT_MAKER_ALLOWANCE',
    'INSUFFICIENT_TAKER_FEE_BALANCE',
    'INSUFFICIENT_TAKER_FEE_ALLOWANCE',
    'INSUFFICIENT_MAKER_FEE_BALANCE',
    'INSUFFICIENT_MAKER_FEE_ALLOWANCE',
    'TRANSACTION_SENDER_IS_NOT_FILL_ORDER_TAKER',
<<<<<<< HEAD
    'MULTIPLE_MAKERS_IN_SINGLE_CANCEL_BATCH',

=======
    'INSUFFICIENT_REMAINING_FILL_AMOUNT',
>>>>>>> 834b28bf
]);
export type ExchangeContractErrs = keyof typeof ExchangeContractErrs;

export interface ContractResponse {
    logs: ContractEvent[];
}

export interface ContractEvent {
    logIndex: number;
    transactionIndex: number;
    transactionHash: string;
    blockHash: string;
    blockNumber: number;
    address: string;
    type: string;
    event: string;
    args: any;
}

export interface Order {
    maker: string;
    taker: string;
    makerFee: BigNumber.BigNumber;
    takerFee: BigNumber.BigNumber;
    makerTokenAmount: BigNumber.BigNumber;
    takerTokenAmount: BigNumber.BigNumber;
    makerTokenAddress: string;
    takerTokenAddress: string;
    salt: BigNumber.BigNumber;
    feeRecipient: string;
    expirationUnixTimestampSec: BigNumber.BigNumber;
}

export interface SignedOrder extends Order {
    ecSignature: ECSignature;
}

//                          [address, name, symbol, projectUrl, decimals, ipfsHash, swarmHash]
export type TokenMetadata = [string, string, string, string, BigNumber.BigNumber, string, string];

export interface Token {
    name: string;
    address: string;
    symbol: string;
    decimals: number;
    url: string;
}

export interface TxOpts {
    from: string;
    gas?: number;
}

export interface TokenAddressBySymbol {
    [symbol: string]: string;
}

export const ExchangeEvents = strEnum([
    'LogFill',
    'LogCancel',
    'LogError',
]);
export type ExchangeEvents = keyof typeof ExchangeEvents;

export interface IndexFilterValues {
    [index: string]: any;
}

export type BlockParam = 'latest'|'earliest'|'pending'|number;

export interface SubscriptionOpts {
    fromBlock: BlockParam;
    toBlock: BlockParam;
}

export type DoneCallback = (err?: Error) => void;

export interface OrderCancellationRequest {
    order: Order|SignedOrder;
    takerTokenCancelAmount: BigNumber.BigNumber;
}<|MERGE_RESOLUTION|>--- conflicted
+++ resolved
@@ -74,19 +74,17 @@
         estimateGas: (orderAddresses: OrderAddresses, orderValues: OrderValues, cancelAmount: BigNumber.BigNumber,
                       txOpts?: TxOpts) => number;
     };
-<<<<<<< HEAD
     batchCancel: {
         (orderAddresses: OrderAddresses[], orderValues: OrderValues[], cancelAmount: BigNumber.BigNumber[],
          txOpts?: TxOpts): ContractResponse;
         estimateGas: (orderAddresses: OrderAddresses[], orderValues: OrderValues[], cancelAmount: BigNumber.BigNumber[],
                       txOpts?: TxOpts) => number;
-=======
+    };
     fillOrKill: {
         (orderAddresses: OrderAddresses, orderValues: OrderValues, fillAmount: BigNumber.BigNumber,
          v: number, r: string, s: string, txOpts?: TxOpts): ContractResponse;
         estimateGas: (orderAddresses: OrderAddresses, orderValues: OrderValues, fillAmount: BigNumber.BigNumber,
                       v: number, r: string, s: string, txOpts?: TxOpts) => number;
->>>>>>> 834b28bf
     };
     filled: {
         call: (orderHash: string) => BigNumber.BigNumber;
@@ -153,12 +151,8 @@
     'INSUFFICIENT_MAKER_FEE_BALANCE',
     'INSUFFICIENT_MAKER_FEE_ALLOWANCE',
     'TRANSACTION_SENDER_IS_NOT_FILL_ORDER_TAKER',
-<<<<<<< HEAD
     'MULTIPLE_MAKERS_IN_SINGLE_CANCEL_BATCH',
-
-=======
     'INSUFFICIENT_REMAINING_FILL_AMOUNT',
->>>>>>> 834b28bf
 ]);
 export type ExchangeContractErrs = keyof typeof ExchangeContractErrs;
 
