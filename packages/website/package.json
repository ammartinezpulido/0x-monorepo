{
    "name": "@0xproject/website",
    "version": "0.0.44",
    "engines": {
        "node": ">=6.12"
    },
    "private": true,
    "description": "Website and 0x portal dapp",
    "scripts": {
        "build": "NODE_ENV=production node --max_old_space_size=8192 ../../node_modules/.bin/webpack; exit 0;",
        "clean": "shx rm -f public/bundle*",
        "lint": "tslint --project . 'ts/**/*.ts' 'ts/**/*.tsx'",
        "watch_without_deps": "webpack-dev-server --content-base public --https",
        "deploy_dogfood": "npm run build; aws s3 sync ./public/. s3://dogfood.0xproject.com --profile 0xproject --region us-east-1 --grants read=uri=http://acs.amazonaws.com/groups/global/AllUsers",
        "deploy_staging": "npm run build; aws s3 sync ./public/. s3://staging-0xproject --profile 0xproject --region us-east-1 --grants read=uri=http://acs.amazonaws.com/groups/global/AllUsers",
        "deploy_live": "DEPLOY_ROLLBAR_SOURCEMAPS=true npm run build; aws s3 sync ./public/. s3://0xproject.com --profile 0xproject --region us-east-1 --grants read=uri=http://acs.amazonaws.com/groups/global/AllUsers --exclude *.map.js"
    },
    "author": "Fabio Berger",
    "license": "Apache-2.0",
    "dependencies": {
        "@0xproject/contract-wrappers": "^0.0.5",
        "@0xproject/order-utils": "^0.0.9",
<<<<<<< HEAD
        "@0xproject/react-docs": "^1.0.4",
        "@0xproject/react-shared": "^1.0.5",
        "@0xproject/subproviders": "^1.0.4",
=======
        "@0xproject/react-docs": "^1.0.5",
        "@0xproject/react-shared": "^0.2.3",
        "@0xproject/subproviders": "^1.0.5",
>>>>>>> fadd292e
        "@0xproject/types": "^0.8.1",
        "@0xproject/typescript-typings": "^0.4.3",
        "@0xproject/utils": "^1.0.5",
        "@0xproject/web3-wrapper": "^1.2.0",
        "accounting": "^0.4.1",
        "basscss": "^8.0.3",
        "blockies": "^0.0.2",
        "bowser": "^1.9.3",
        "deep-equal": "^1.0.1",
        "ethereumjs-util": "^5.1.1",
        "find-versions": "^2.0.0",
        "jsonschema": "^1.2.0",
        "less": "^2.7.2",
        "lodash": "^4.17.5",
        "material-ui": "^0.17.1",
        "moment": "2.21.0",
        "numeral": "^2.0.6",
        "polished": "^1.9.2",
        "query-string": "^6.0.0",
        "react": "15.6.1",
        "react-copy-to-clipboard": "^4.2.3",
        "react-document-title": "^2.0.3",
        "react-dom": "15.6.1",
        "react-helmet": "^5.2.0",
        "react-popper": "^1.0.0-beta.6",
        "react-redux": "^5.0.3",
        "react-router-dom": "^4.1.1",
        "react-scroll": "0xproject/react-scroll#similar-to-pr-330",
        "react-tap-event-plugin": "^2.0.1",
        "react-tooltip": "^3.2.7",
        "redux": "^3.6.0",
        "redux-devtools-extension": "^2.13.2",
        "semver-sort": "0.0.4",
        "styled-components": "^3.3.0",
        "thenby": "^1.2.3",
        "truffle-contract": "2.0.1",
        "web3-provider-engine": "14.0.6",
        "xml-js": "^1.6.4"
    },
    "devDependencies": {
        "@types/accounting": "^0.4.1",
        "@types/blockies": "^0.0.0",
        "@types/deep-equal": "^1.0.0",
        "@types/find-versions": "^2.0.0",
        "@types/jsonschema": "^1.1.1",
        "@types/lodash": "4.14.104",
        "@types/material-ui": "0.18.0",
        "@types/node": "^8.0.53",
        "@types/numeral": "^0.0.22",
        "@types/query-string": "^5.1.0",
        "@types/react": "16.3.13",
        "@types/react-copy-to-clipboard": "^4.2.0",
        "@types/react-dom": "^16.0.3",
        "@types/react-helmet": "^5.0.6",
        "@types/react-redux": "^4.4.37",
        "@types/react-router-dom": "^4.0.4",
        "@types/react-scroll": "1.5.3",
        "@types/react-tap-event-plugin": "0.0.30",
        "@types/redux": "^3.6.0",
        "awesome-typescript-loader": "^3.1.3",
        "copy-webpack-plugin": "^4.0.1",
        "copyfiles": "^1.2.0",
        "css-loader": "0.23.x",
        "exports-loader": "0.6.x",
        "imports-loader": "0.6.x",
        "json-loader": "^0.5.4",
        "less-loader": "^2.2.3",
        "make-promises-safe": "^1.1.0",
        "raw-loader": "^0.5.1",
        "rollbar-sourcemap-webpack-plugin": "^2.3.0",
        "shx": "^0.2.2",
        "source-map-loader": "^0.1.6",
        "style-loader": "0.13.x",
        "tslint": "5.11.0",
        "tslint-config-0xproject": "^0.0.2",
        "typescript": "2.9.2",
        "uglifyjs-webpack-plugin": "^1.2.5",
        "webpack": "^3.1.0",
        "webpack-dev-middleware": "^1.10.0",
        "webpack-dev-server": "^2.5.0"
    }
}<|MERGE_RESOLUTION|>--- conflicted
+++ resolved
@@ -20,15 +20,9 @@
     "dependencies": {
         "@0xproject/contract-wrappers": "^0.0.5",
         "@0xproject/order-utils": "^0.0.9",
-<<<<<<< HEAD
-        "@0xproject/react-docs": "^1.0.4",
-        "@0xproject/react-shared": "^1.0.5",
-        "@0xproject/subproviders": "^1.0.4",
-=======
         "@0xproject/react-docs": "^1.0.5",
         "@0xproject/react-shared": "^0.2.3",
         "@0xproject/subproviders": "^1.0.5",
->>>>>>> fadd292e
         "@0xproject/types": "^0.8.1",
         "@0xproject/typescript-typings": "^0.4.3",
         "@0xproject/utils": "^1.0.5",
