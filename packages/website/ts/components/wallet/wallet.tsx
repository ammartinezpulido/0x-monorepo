--- conflicted
+++ resolved
@@ -1,15 +1,5 @@
-<<<<<<< HEAD
-import {
-    constants as sharedConstants,
-    EtherscanLinkSuffixes,
-    Styles,
-    utils as sharedUtils,
-} from '@0xproject/react-shared';
+import { EtherscanLinkSuffixes, Styles, utils as sharedUtils } from '@0xproject/react-shared';
 import { BigNumber, errorUtils } from '@0xproject/utils';
-=======
-import { EtherscanLinkSuffixes, Styles, utils as sharedUtils } from '@0xproject/react-shared';
-import { BigNumber } from '@0xproject/utils';
->>>>>>> e0bc01ee
 import { Web3Wrapper } from '@0xproject/web3-wrapper';
 import * as _ from 'lodash';
 import CircularProgress from 'material-ui/CircularProgress';
