--- conflicted
+++ resolved
@@ -39,13 +39,8 @@
         "@0xproject/web3-wrapper": "^3.0.1",
         "@types/mocha": "^5.2.2",
         "copyfiles": "^2.0.0",
-<<<<<<< HEAD
-        "ethereum-types": "^1.0.6",
+        "ethereum-types": "^1.0.8",
         "ethers": "^4.0.0-beta.14",
-=======
-        "ethereum-types": "^1.0.8",
-        "ethers": "3.0.22",
->>>>>>> 13aa98f0
         "lodash": "^4.17.5",
         "run-s": "^0.0.0"
     },
