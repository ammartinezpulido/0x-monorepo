{
    "name": "@0xproject/typescript-typings",
    "version": "1.0.1",
    "engines": {
        "node": ">=6.12"
    },
    "description": "0x project typescript type definitions",
    "scripts": {
        "watch_without_deps": "tsc -w",
        "build": "tsc && copyfiles -u 1 './lib/**/*' ./scripts",
        "clean": "shx rm -rf scripts",
        "manual:postpublish": "yarn build; node ./scripts/postpublish.js"
    },
    "repository": {
        "type": "git",
        "url": "git+https://github.com/0xProject/0x-monorepo.git"
    },
    "author": "Fabio Berger",
    "contributors": [
        "Leonid Logvinov <logvinov.leon@gmail.com>"
    ],
    "license": "Apache-2.0",
    "bugs": {
        "url": "https://github.com/0xProject/0x-monorepo/issues"
    },
    "homepage": "https://github.com/0xProject/0x-monorepo/packages/typescript-typings#readme",
    "dependencies": {
<<<<<<< HEAD
        "bignumber.js": "~4.1.0",
        "ethereum-types": "^1.0.1"
=======
        "ethereum-types": "^1.0.0",
        "bignumber.js": "~4.1.0",
        "@types/bn.js": "^4.11.0",
        "@types/react": "16.3.13",
        "popper.js": "1.14.3"
>>>>>>> 9a36e73f
    },
    "devDependencies": {
        "@0xproject/monorepo-scripts": "^1.0.1",
        "copyfiles": "^1.2.0",
        "shx": "^0.2.2"
    },
    "publishConfig": {
        "access": "public"
    }
}<|MERGE_RESOLUTION|>--- conflicted
+++ resolved
@@ -25,16 +25,11 @@
     },
     "homepage": "https://github.com/0xProject/0x-monorepo/packages/typescript-typings#readme",
     "dependencies": {
-<<<<<<< HEAD
         "bignumber.js": "~4.1.0",
-        "ethereum-types": "^1.0.1"
-=======
-        "ethereum-types": "^1.0.0",
-        "bignumber.js": "~4.1.0",
+        "ethereum-types": "^1.0.1",
         "@types/bn.js": "^4.11.0",
         "@types/react": "16.3.13",
         "popper.js": "1.14.3"
->>>>>>> 9a36e73f
     },
     "devDependencies": {
         "@0xproject/monorepo-scripts": "^1.0.1",
