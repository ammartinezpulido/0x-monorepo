import { Order, SignedOrder, SignerType } from '@0xproject/types';
import { BigNumber } from '@0xproject/utils';
import { Provider } from 'ethereum-types';
import * as _ from 'lodash';

import { constants } from './constants';
import { orderHashUtils } from './order_hash';
import { generatePseudoRandomSalt } from './salt';
<<<<<<< HEAD
import { signatureUtils } from './signature_utils';
import { MessagePrefixType } from './types';
=======
import { ecSignOrderHashAsync } from './signature_utils';
import { CreateOrderOpts } from './types';
>>>>>>> fadd292e

export const orderFactory = {
    createOrder(
        makerAddress: string,
        makerAssetAmount: BigNumber,
        makerAssetData: string,
        takerAssetAmount: BigNumber,
        takerAssetData: string,
        exchangeAddress: string,
        createOrderOpts: CreateOrderOpts = generateDefaultCreateOrderOpts(),
    ): Order {
        const defaultCreateOrderOpts = generateDefaultCreateOrderOpts();
        const order = {
            makerAddress,
            makerAssetAmount,
            takerAssetAmount,
            makerAssetData,
            takerAssetData,
            exchangeAddress,
            takerAddress: createOrderOpts.takerAddress || defaultCreateOrderOpts.takerAddress,
            senderAddress: createOrderOpts.senderAddress || defaultCreateOrderOpts.senderAddress,
            makerFee: createOrderOpts.makerFee || defaultCreateOrderOpts.makerFee,
            takerFee: createOrderOpts.takerFee || defaultCreateOrderOpts.takerFee,
            feeRecipientAddress: createOrderOpts.feeRecipientAddress || defaultCreateOrderOpts.feeRecipientAddress,
            salt: createOrderOpts.salt || defaultCreateOrderOpts.salt,
            expirationTimeSeconds:
                createOrderOpts.expirationTimeSeconds || defaultCreateOrderOpts.expirationTimeSeconds,
        };
        return order;
    },
    async createSignedOrderAsync(
        provider: Provider,
        makerAddress: string,
        makerAssetAmount: BigNumber,
        makerAssetData: string,
        takerAssetAmount: BigNumber,
        takerAssetData: string,
        exchangeAddress: string,
        createOrderOpts?: CreateOrderOpts,
    ): Promise<SignedOrder> {
        const order = orderFactory.createOrder(
            makerAddress,
            makerAssetAmount,
            makerAssetData,
            takerAssetAmount,
            takerAssetData,
            exchangeAddress,
            createOrderOpts,
        );
        const orderHash = orderHashUtils.getOrderHashHex(order);
<<<<<<< HEAD
        const messagePrefixOpts = {
            prefixType: MessagePrefixType.EthSign,
            shouldAddPrefixBeforeCallingEthSign: false,
        };
        const ecSignature = await signatureUtils.ecSignOrderHashAsync(
            provider,
            orderHash,
            makerAddress,
            messagePrefixOpts,
        );
        const signature = getVRSHexString(ecSignature);
=======
        const signature = await ecSignOrderHashAsync(provider, orderHash, makerAddress, SignerType.Default);
>>>>>>> fadd292e
        const signedOrder: SignedOrder = _.assign(order, { signature });
        return signedOrder;
    },
};

function generateDefaultCreateOrderOpts(): {
    takerAddress: string;
    senderAddress: string;
    makerFee: BigNumber;
    takerFee: BigNumber;
    feeRecipientAddress: string;
    salt: BigNumber;
    expirationTimeSeconds: BigNumber;
} {
    return {
        takerAddress: constants.NULL_ADDRESS,
        senderAddress: constants.NULL_ADDRESS,
        makerFee: constants.ZERO_AMOUNT,
        takerFee: constants.ZERO_AMOUNT,
        feeRecipientAddress: constants.NULL_ADDRESS,
        salt: generatePseudoRandomSalt(),
        expirationTimeSeconds: constants.INFINITE_TIMESTAMP_SEC,
    };
}<|MERGE_RESOLUTION|>--- conflicted
+++ resolved
@@ -6,13 +6,8 @@
 import { constants } from './constants';
 import { orderHashUtils } from './order_hash';
 import { generatePseudoRandomSalt } from './salt';
-<<<<<<< HEAD
 import { signatureUtils } from './signature_utils';
-import { MessagePrefixType } from './types';
-=======
-import { ecSignOrderHashAsync } from './signature_utils';
 import { CreateOrderOpts } from './types';
->>>>>>> fadd292e
 
 export const orderFactory = {
     createOrder(
@@ -63,21 +58,12 @@
             createOrderOpts,
         );
         const orderHash = orderHashUtils.getOrderHashHex(order);
-<<<<<<< HEAD
-        const messagePrefixOpts = {
-            prefixType: MessagePrefixType.EthSign,
-            shouldAddPrefixBeforeCallingEthSign: false,
-        };
-        const ecSignature = await signatureUtils.ecSignOrderHashAsync(
+        const signature = await signatureUtils.ecSignOrderHashAsync(
             provider,
             orderHash,
             makerAddress,
-            messagePrefixOpts,
+            SignerType.Default,
         );
-        const signature = getVRSHexString(ecSignature);
-=======
-        const signature = await ecSignOrderHashAsync(provider, orderHash, makerAddress, SignerType.Default);
->>>>>>> fadd292e
         const signedOrder: SignedOrder = _.assign(order, { signature });
         return signedOrder;
     },
