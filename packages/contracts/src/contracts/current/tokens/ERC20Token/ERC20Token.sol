/*

  Copyright 2018 ZeroEx Intl.

  Licensed under the Apache License, Version 2.0 (the "License");
  you may not use this file except in compliance with the License.
  You may obtain a copy of the License at

    http://www.apache.org/licenses/LICENSE-2.0

  Unless required by applicable law or agreed to in writing, software
  distributed under the License is distributed on an "AS IS" BASIS,
  WITHOUT WARRANTIES OR CONDITIONS OF ANY KIND, either express or implied.
  See the License for the specific language governing permissions and
  limitations under the License.

*/

pragma solidity ^0.4.18;

<<<<<<< HEAD
import "../Token/Token.sol";
=======
import "./IERC20Token.sol";
>>>>>>> 9dc4ec6f

contract ERC20Token is IERC20Token {

    function transfer(address _to, uint256 _value)
        public
        returns (bool)
    {
        require(balances[msg.sender] >= _value && balances[_to] + _value >= balances[_to]);
        balances[msg.sender] -= _value;
        balances[_to] += _value;
        emit Transfer(msg.sender, _to, _value);
        return true;
    }

    function transferFrom(address _from, address _to, uint256 _value)
        public
        returns (bool)
    {
        require(balances[_from] >= _value && allowed[_from][msg.sender] >= _value && balances[_to] + _value >= balances[_to]);
        balances[_to] += _value;
        balances[_from] -= _value;
        allowed[_from][msg.sender] -= _value;
        emit Transfer(_from, _to, _value);
        return true;
    }

    function approve(address _spender, uint256 _value)
        public
        returns (bool)
    {
        allowed[msg.sender][_spender] = _value;
        emit Approval(msg.sender, _spender, _value);
        return true;
    }

    function balanceOf(address _owner)
        public view
        returns (uint256)
    {
        return balances[_owner];
    }

    function allowance(address _owner, address _spender)
        public
        view
        returns (uint256)
    {
        return allowed[_owner][_spender];
    }

    mapping (address => uint256) balances;
    mapping (address => mapping (address => uint256)) allowed;
    uint256 public totalSupply;
}<|MERGE_RESOLUTION|>--- conflicted
+++ resolved
@@ -18,11 +18,7 @@
 
 pragma solidity ^0.4.18;
 
-<<<<<<< HEAD
-import "../Token/Token.sol";
-=======
 import "./IERC20Token.sol";
->>>>>>> 9dc4ec6f
 
 contract ERC20Token is IERC20Token {
 
