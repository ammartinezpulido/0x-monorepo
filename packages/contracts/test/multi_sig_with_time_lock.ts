import { LogWithDecodedArgs, ZeroEx } from '0x.js';
import { BlockchainLifecycle, web3Factory } from '@0xproject/dev-utils';
import { AbiDecoder, BigNumber } from '@0xproject/utils';
import { Web3Wrapper } from '@0xproject/web3-wrapper';
import * as chai from 'chai';
import * as Web3 from 'web3';

import * as multiSigWalletJSON from '../../build/contracts/MultiSigWalletWithTimeLock.json';
import { MultiSigWalletContract } from '../src/contract_wrappers/generated/multi_sig_wallet';
import { MultiSigWalletWithTimeLockContract } from '../src/contract_wrappers/generated/multi_sig_wallet_with_time_lock';
import { artifacts } from '../util/artifacts';
import { constants } from '../util/constants';
import { MultiSigWrapper } from '../util/multi_sig_wrapper';
import { ContractName, SubmissionContractEventArgs } from '../util/types';

import { chaiSetup } from './utils/chai_setup';

<<<<<<< HEAD
=======
import { provider, txDefaults, web3Wrapper } from './utils/web3_wrapper';

>>>>>>> f42f608f
const MULTI_SIG_ABI = artifacts.MultiSigWalletWithTimeLock.compilerOutput.abi;
chaiSetup.configure();
const expect = chai.expect;
const blockchainLifecycle = new BlockchainLifecycle(web3Wrapper);
const zeroEx = new ZeroEx(provider, { networkId: constants.TESTRPC_NETWORK_ID });
const abiDecoder = new AbiDecoder([MULTI_SIG_ABI]);

describe('MultiSigWalletWithTimeLock', () => {
    let owners: string[];
    before(async () => {
        const accounts = await web3Wrapper.getAvailableAddressesAsync();
        owners = [accounts[0], accounts[1]];
    });
    const SIGNATURES_REQUIRED = new BigNumber(2);
    const SECONDS_TIME_LOCKED = new BigNumber(10000);

    let multiSig: MultiSigWalletWithTimeLockContract;
    let multiSigWrapper: MultiSigWrapper;
    let txId: BigNumber;
    let initialSecondsTimeLocked: number;
    beforeEach(async () => {
        await blockchainLifecycle.startAsync();
    });
    afterEach(async () => {
        await blockchainLifecycle.revertAsync();
    });

    describe('changeTimeLock', () => {
        describe('initially non-time-locked', async () => {
            before('deploy a wallet', async () => {
                multiSig = await MultiSigWalletWithTimeLockContract.deployFrom0xArtifactAsync(
                    artifacts.MultiSigWalletWithTimeLock,
                    provider,
                    txDefaults,
                    owners,
                    SIGNATURES_REQUIRED,
                    new BigNumber(0),
                );
                multiSigWrapper = new MultiSigWrapper((multiSig as any) as MultiSigWalletContract);

                const secondsTimeLocked = await multiSig.secondsTimeLocked.callAsync();
                initialSecondsTimeLocked = secondsTimeLocked.toNumber();
            });
            it('should throw when not called by wallet', async () => {
                return expect(
                    multiSig.changeTimeLock.sendTransactionAsync(SECONDS_TIME_LOCKED, { from: owners[0] }),
                ).to.be.rejectedWith(constants.REVERT);
            });

            it('should throw without enough confirmations', async () => {
                const destination = multiSig.address;
                const from = owners[0];
                const dataParams = {
                    name: 'changeTimeLock',
                    abi: MULTI_SIG_ABI,
                    args: [SECONDS_TIME_LOCKED.toNumber()],
                };
                const txHash = await multiSigWrapper.submitTransactionAsync(destination, from, dataParams);
                const subRes = await zeroEx.awaitTransactionMinedAsync(txHash);
                const log = abiDecoder.tryToDecodeLogOrNoop(subRes.logs[0]) as LogWithDecodedArgs<
                    SubmissionContractEventArgs
                >;

                txId = log.args.transactionId;
                return expect(
                    multiSig.executeTransaction.sendTransactionAsync(txId, { from: owners[0] }),
                ).to.be.rejectedWith(constants.REVERT);
            });

            it('should set confirmation time with enough confirmations', async () => {
                const destination = multiSig.address;
                const from = owners[0];
                const dataParams = {
                    name: 'changeTimeLock',
                    abi: MULTI_SIG_ABI,
                    args: [SECONDS_TIME_LOCKED.toNumber()],
                };
                let txHash = await multiSigWrapper.submitTransactionAsync(destination, from, dataParams);
                const subRes = await zeroEx.awaitTransactionMinedAsync(txHash);
                const log = abiDecoder.tryToDecodeLogOrNoop(subRes.logs[0]) as LogWithDecodedArgs<
                    SubmissionContractEventArgs
                >;

                txId = log.args.transactionId;
                txHash = await multiSig.confirmTransaction.sendTransactionAsync(txId, { from: owners[1] });
                const res = await zeroEx.awaitTransactionMinedAsync(txHash);
                expect(res.logs).to.have.length(2);

                const blockNum = await web3Wrapper.getBlockNumberAsync();
                const blockInfo = await web3Wrapper.getBlockAsync(blockNum);
                const timestamp = new BigNumber(blockInfo.timestamp);
                const confirmationTimeBigNum = new BigNumber(await multiSig.confirmationTimes.callAsync(txId));

                expect(timestamp).to.be.bignumber.equal(confirmationTimeBigNum);
            });

            it('should be executable with enough confirmations and secondsTimeLocked of 0', async () => {
                const destination = multiSig.address;
                const from = owners[0];
                const dataParams = {
                    name: 'changeTimeLock',
                    abi: MULTI_SIG_ABI,
                    args: [SECONDS_TIME_LOCKED.toNumber()],
                };
                let txHash = await multiSigWrapper.submitTransactionAsync(destination, from, dataParams);
                const subRes = await zeroEx.awaitTransactionMinedAsync(txHash);
                const log = abiDecoder.tryToDecodeLogOrNoop(subRes.logs[0]) as LogWithDecodedArgs<
                    SubmissionContractEventArgs
                >;

                txId = log.args.transactionId;
                txHash = await multiSig.confirmTransaction.sendTransactionAsync(txId, { from: owners[1] });

                expect(initialSecondsTimeLocked).to.be.equal(0);

                txHash = await multiSig.executeTransaction.sendTransactionAsync(txId, { from: owners[0] });
                const res = await zeroEx.awaitTransactionMinedAsync(txHash);
                expect(res.logs).to.have.length(2);

                const secondsTimeLocked = new BigNumber(await multiSig.secondsTimeLocked.callAsync());
                expect(secondsTimeLocked).to.be.bignumber.equal(SECONDS_TIME_LOCKED);
            });
        });
        describe('initially time-locked', async () => {
            before('deploy a wallet', async () => {
                multiSig = await MultiSigWalletWithTimeLockContract.deployFrom0xArtifactAsync(
                    artifacts.MultiSigWalletWithTimeLock,
                    provider,
                    txDefaults,
                    owners,
                    SIGNATURES_REQUIRED,
                    SECONDS_TIME_LOCKED,
                );
                multiSigWrapper = new MultiSigWrapper((multiSig as any) as MultiSigWalletContract);

                const secondsTimeLocked = await multiSig.secondsTimeLocked.callAsync();
                initialSecondsTimeLocked = secondsTimeLocked.toNumber();
                const destination = multiSig.address;
                const from = owners[0];
                const dataParams = {
                    name: 'changeTimeLock',
                    abi: MULTI_SIG_ABI,
                    args: [newSecondsTimeLocked],
                };
                let txHash = await multiSigWrapper.submitTransactionAsync(destination, from, dataParams);
                const subRes = await zeroEx.awaitTransactionMinedAsync(txHash);
                const log = abiDecoder.tryToDecodeLogOrNoop(subRes.logs[0]) as LogWithDecodedArgs<
                    SubmissionContractEventArgs
                >;
                txId = log.args.transactionId;
                txHash = await multiSig.confirmTransaction.sendTransactionAsync(txId, {
                    from: owners[1],
                });
                const confRes = await zeroEx.awaitTransactionMinedAsync(txHash);
                expect(confRes.logs).to.have.length(2);
            });
            const newSecondsTimeLocked = 0;
            it('should throw if it has enough confirmations but is not past the time lock', async () => {
                return expect(
                    multiSig.executeTransaction.sendTransactionAsync(txId, { from: owners[0] }),
                ).to.be.rejectedWith(constants.REVERT);
            });

            it('should execute if it has enough confirmations and is past the time lock', async () => {
                await web3Wrapper.increaseTimeAsync(SECONDS_TIME_LOCKED.toNumber());
                await multiSig.executeTransaction.sendTransactionAsync(txId, { from: owners[0] });

                const secondsTimeLocked = new BigNumber(await multiSig.secondsTimeLocked.callAsync());
                expect(secondsTimeLocked).to.be.bignumber.equal(newSecondsTimeLocked);
            });
        });
    });
});<|MERGE_RESOLUTION|>--- conflicted
+++ resolved
@@ -15,11 +15,8 @@
 
 import { chaiSetup } from './utils/chai_setup';
 
-<<<<<<< HEAD
-=======
 import { provider, txDefaults, web3Wrapper } from './utils/web3_wrapper';
 
->>>>>>> f42f608f
 const MULTI_SIG_ABI = artifacts.MultiSigWalletWithTimeLock.compilerOutput.abi;
 chaiSetup.configure();
 const expect = chai.expect;
