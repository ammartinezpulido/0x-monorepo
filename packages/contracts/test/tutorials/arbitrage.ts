--- conflicted
+++ resolved
@@ -1,23 +1,12 @@
-<<<<<<< HEAD
 // import { ECSignature, SignedOrder, ZeroEx } from '0x.js';
 // import { BlockchainLifecycle, devConstants, web3Factory } from '@0xproject/dev-utils';
 // import { ExchangeContractErrs } from '@0xproject/types';
 // import { BigNumber } from '@0xproject/utils';
 // import { Web3Wrapper } from '@0xproject/web3-wrapper';
 // import * as chai from 'chai';
+// import 'make-promises-safe';
 // import ethUtil = require('ethereumjs-util');
 // import * as Web3 from 'web3';
-=======
-import { ECSignature, SignedOrder, ZeroEx } from '0x.js';
-import { BlockchainLifecycle, devConstants, web3Factory } from '@0xproject/dev-utils';
-import { ExchangeContractErrs } from '@0xproject/types';
-import { BigNumber } from '@0xproject/utils';
-import { Web3Wrapper } from '@0xproject/web3-wrapper';
-import * as chai from 'chai';
-import ethUtil = require('ethereumjs-util');
-import 'make-promises-safe';
-import * as Web3 from 'web3';
->>>>>>> a26cc7c1
 
 // import { AccountLevelsContract } from '../../src/contract_wrappers/generated/account_levels';
 // import { ArbitrageContract } from '../../src/contract_wrappers/generated/arbitrage';
