const childProcess = require('child_process');
const ip = require('ip');
const path = require('path');
const webpack = require('webpack');

// The common js bundle (not this one) is built using tsc.
// The umd bundle (this one) has a different entrypoint.
<<<<<<< HEAD

const GIT_SHA = childProcess
    .execSync('git rev-parse HEAD')
    .toString()
    .trim();
=======
const outputPath = process.env.WEBPACK_OUTPUT_PATH || 'umd';
>>>>>>> 99541f89
const config = {
    entry: {
        instant: './src/index.umd.ts',
    },
    output: {
        filename: '[name].js',
        path: path.resolve(__dirname, outputPath),
        library: 'zeroExInstant',
        libraryTarget: 'umd',
    },
    plugins: [
        new webpack.DefinePlugin({
            'process.env': {
                NODE_ENV: JSON.stringify(process.env.NODE_ENV),
                GIT_SHA: JSON.stringify(GIT_SHA),
                ENABLE_HEAP: JSON.stringify(process.env.ENABLE_HEAP),
                NPM_PACKAGE_VERSION: JSON.stringify(process.env.npm_package_version),
            },
        }),
    ],
    devtool: 'source-map',
    resolve: {
        extensions: ['.js', '.json', '.ts', '.tsx'],
    },
    module: {
        rules: [
            {
                test: /\.(ts|tsx)$/,
                loader: 'awesome-typescript-loader',
            },
        ],
    },
    devServer: {
        contentBase: path.join(__dirname, 'public'),
        port: 5000,
        host: '0.0.0.0',
        after: () => {
            if (config.devServer.host === '0.0.0.0') {
                console.log(
                    `webpack-dev-server can be accessed externally at: http://${ip.address()}:${config.devServer.port}`,
                );
            }
        },
    },
};

module.exports = config;<|MERGE_RESOLUTION|>--- conflicted
+++ resolved
@@ -5,15 +5,13 @@
 
 // The common js bundle (not this one) is built using tsc.
 // The umd bundle (this one) has a different entrypoint.
-<<<<<<< HEAD
 
 const GIT_SHA = childProcess
     .execSync('git rev-parse HEAD')
     .toString()
     .trim();
-=======
+
 const outputPath = process.env.WEBPACK_OUTPUT_PATH || 'umd';
->>>>>>> 99541f89
 const config = {
     entry: {
         instant: './src/index.umd.ts',
