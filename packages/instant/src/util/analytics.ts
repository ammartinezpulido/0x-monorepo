--- conflicted
+++ resolved
@@ -1,12 +1,6 @@
-<<<<<<< HEAD
-import { ObjectMap } from '@0x/types';
-
 import { AffiliateInfo, Network, OrderSource, ProviderState } from '../types';
 
-import { heapUtil } from './heap';
-=======
 import { EventProperties, heapUtil } from './heap';
->>>>>>> 6d565f4b
 
 let isDisabled = false;
 export const disableAnalytics = (shouldDisableAnalytics: boolean) => {
@@ -71,7 +65,6 @@
             heapUtil.evaluateHeapCall(heap => heap.addEventProperties(properties));
         });
     },
-<<<<<<< HEAD
     generateEventProperties: (
         network: Network,
         orderSource: OrderSource,
@@ -94,9 +87,6 @@
             affiliateFeePercent,
         };
     },
-    trackWalletReady: trackingEventFnWithoutPayload(EventNames.WALLET_READY),
-=======
->>>>>>> 6d565f4b
     trackInstantOpened: trackingEventFnWithoutPayload(EventNames.INSTANT_OPENED),
     trackAccountLocked: trackingEventFnWithoutPayload(EventNames.ACCOUNT_LOCKED),
     trackAccountReady: (address: string) => trackingEventFnWithPayload(EventNames.ACCOUNT_READY)({ address }),
