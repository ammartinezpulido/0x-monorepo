--- conflicted
+++ resolved
@@ -10,11 +10,8 @@
 import { zIndex } from '../style/z_index';
 
 import { SlideAnimationState } from './animations/slide_animation';
-<<<<<<< HEAD
+import { CSSReset } from './css_reset';
 import { PaymentMethod } from './payment_method';
-=======
-import { CSSReset } from './css_reset';
->>>>>>> b388d549
 import { SlidingPanel } from './sliding_panel';
 import { Container } from './ui/container';
 import { Flex } from './ui/flex';
@@ -37,21 +34,6 @@
                     height={{ default: 'auto', sm: '100%' }}
                     position="relative"
                 >
-<<<<<<< HEAD
-                    <Flex direction="column" height="100%" justify="flex-start">
-                        <SelectedAssetInstantHeading onSelectAssetClick={this._handleSymbolClick} />
-                        <PaymentMethod />
-                        <SelectedAssetBuyOrderProgress />
-                        <LatestBuyQuoteOrderDetails />
-                        <Container padding="20px" width="100%">
-                            <SelectedAssetBuyOrderStateButtons />
-                        </Container>
-                    </Flex>
-                    <SlidingPanel
-                        title="Select Token"
-                        animationState={this.state.tokenSelectionPanelAnimationState}
-                        onClose={this._handlePanelClose}
-=======
                     <Container zIndex={zIndex.errorPopup} position="relative">
                         <LatestError />
                     </Container>
@@ -63,11 +45,11 @@
                         hasBoxShadow={true}
                         overflow="hidden"
                         height="100%"
->>>>>>> b388d549
                     >
                         <Flex direction="column" justify="flex-start" height="100%">
                             <SelectedAssetInstantHeading onSelectAssetClick={this._handleSymbolClick} />
                             <SelectedAssetBuyOrderProgress />
+                            <PaymentMethod />
                             <LatestBuyQuoteOrderDetails />
                             <Container padding="20px" width="100%">
                                 <SelectedAssetBuyOrderStateButtons />
